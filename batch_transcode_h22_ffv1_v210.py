--- conflicted
+++ resolved
@@ -1,16 +1,14 @@
 #!/usr/bin/env python3
 
 '''
-*** THIS SCRIPT MUST RUN WITH SHELL SCRIPT LAUNCH TO PASS FILES TO SYS.ARGV[1] ***
+*** THIS SCRIPT MUST RUN WITH SHELL SCRIPT LAUNCH TO PASS FILES TO SYS.ARGV[1] AND DRIVE PARALLEL ***
 
 Script that takes FFv1 Matroska files and encodes to v210 mov:
 1. Shell script searches in paths for files that end in '.mkv' and passes on one at a time to Python
 2. Receives single path as sys.argv[1], checks metadata of file acquiring field order, colour data etc
-3. Looks for source_delay, and if found populated FFmpeg itsoffset command and makes new source file
-   to replace previous. Previous placed into 'itsoffset_original' folder for safe keeping.
-4. Populates FFmpeg subprocess command based on format decisiong from retrieved data
-5. Transcodes new file into QNAP_04 path named as {filename}.mov
-6. Runs framemd5 checks against the FFV1 matroska and V210 mov file, checks if they're identical
+3. Populates FFmpeg subprocess command based on format decisiong from retrieved data
+4. Transcodes new file into QNAP_04 path named as {filename}.mov
+5. Runs framemd5 checks against the FFV1 matroska and V210 mov file, checks if they're identical
    If identical:
      i. verifies V210 mov passes mediaconch policy
      ii. If yes, moves identical V210 mov to success/ folder
@@ -40,19 +38,11 @@
 
 # Global paths from server environmental variables
 MOV_POLICY = os.environ.get('MOV_POLICY_H22')
-<<<<<<< HEAD
-SOURCE_POLICY = os.environ.get('SOURCE_DELAY_XML')
-FRAMEMD5_PATH = os.environ.get('FRAMEMD5_QNAP10')
-LOG = os.environ.get('SCRIPT_LOG')
-STORAGE = os.environ.get('QNAP04_H22')
-H22_PTH = os.environ.get('QNAP10_H22')
-=======
 FRAMEMD5_PATH = os.environ.get('FRAMEMD5_PATH_Q10')
 LOG = os.environ.get('SCRIPT_LOG')
 STORAGE = os.environ.get('H22LOAN4')
 H22_PTH = os.environ.get('H22_PATH_Q10')
 CHECKSUM_LOG = os.path.join(STORAGE, 'checksum_manifest.log')
->>>>>>> 547df58c
 CONTROL_JSON = os.path.join(LOG, 'downtime_control.json')
 
 # Setup logging
@@ -81,34 +71,23 @@
     '''
     mediainfo_cmd1 = [
         'mediainfo',
+        '--Language=raw',
         '--Output=Video;%colour_primaries%',
         fullpath
     ]
 
     colour_prim = subprocess.check_output(mediainfo_cmd1)
-    colour_prim = colour_prim.decode('utf-8')
-<<<<<<< HEAD
-
-    mediainfo_cmd2 = [
+    colour_prim = str(colour_prim)
+
+    mediainfo_cmd3 = [
         'mediainfo',
         '--Language=raw',
-        '--Output=Video;%transfer_characteristics%',
-        fullpath
-    ]
-
-    col_trc = subprocess.check_output(mediainfo_cmd2)
-    col_trc = col_trc.decode('utf-8')
-=======
->>>>>>> 547df58c
-
-    mediainfo_cmd3 = [
-        'mediainfo',
         '--Output=Video;%matrix_coefficients%',
         fullpath
     ]
 
     col_matrix = subprocess.check_output(mediainfo_cmd3)
-    col_matrix = col_matrix.decode('utf-8')
+    col_matrix = str(col_matrix)
 
     if 'BT.709' in colour_prim:
         color_primaries = 'bt709'
@@ -119,15 +98,6 @@
     else:
         color_primaries = ''
 
-    if 'BT.709' in col_trc:
-        color_trace = 'bt709'
-    elif 'BT.601' in col_trc:
-        color_trace = 'smpte170m'
-    elif 'BT.470' in col_trc:
-        color_trace = 'smpte170m' # bt470bg failing inexplicably
-    else:
-        color_trace = ''
-
     if 'BT.709' in col_matrix:
         colormatrix = 'bt709'
     elif 'BT.601' in col_matrix:
@@ -137,7 +107,7 @@
     else:
         colormatrix = ''
 
-    return (color_primaries, color_trace, colormatrix)
+    return (color_primaries, colormatrix)
 
 
 def get_interl(fullpath):
@@ -146,12 +116,13 @@
     '''
     mediainfo_cmd = [
         'mediainfo',
+        '--Language=raw',
         '--Output=Video;%ScanOrder%',
         fullpath
     ]
 
     interl_setting = subprocess.check_output(mediainfo_cmd)
-    interl_setting = interl_setting.decode('utf-8')
+    interl_setting = str(interl_setting)
 
     if 'TFF' in interl_setting:
         setfield = 'tff'
@@ -171,13 +142,8 @@
     for one of four RNA paths
     '''
     path_split = os.path.split(fullpath)
-<<<<<<< HEAD
-    filename, ext = os.path.splitext(path_split[1])
-    fail_log = "h22_mov_failure.log"
-=======
     filename = os.path.splitext(path_split[1])[0]
     failure_log = "h22_mov_failure.log"
->>>>>>> 547df58c
 
     if '/SASE/' in fullpath:
         supply_path = os.path.join(STORAGE, 'hdd/prores/SASE/')
@@ -200,19 +166,8 @@
         return os.path.join(supply_path, 'failures/', f'{filename}.mov')
     elif 'mkv_fail' in use:
         return os.path.join(h22_path, 'framemd5_fail/', path_split[1])
-    elif 'conch_fail' in use:
-        return os.path.join(h22_path, 'mediaconch_fail/', path_split[1])
     elif 'log' in use:
-<<<<<<< HEAD
-        return os.path.join(h22_path, 'failures/', fail_log)
-    elif 'itsoffset' in use:
-        return os.path.join(path_split[0], 'itsoffset/', f'{filename}{ext}')
-    elif 'its_original' in use:
-        path_source = os.path.split(path_split[0])[0]
-        return os.path.join(path_source, 'itsoffset_originals', f'{filename}{ext}')
-=======
         return os.path.join(h22_path, 'failures/', failure_log)
->>>>>>> 547df58c
 
 
 def create_ffmpeg_command(fullpath, data=None):
@@ -220,7 +175,7 @@
     Subprocess command build, with variations
     added based on metadata extraction
     '''
-    file = os.path.split(fullpath)[1]
+
     output_fullpath = change_path(fullpath, 'transcode')
 
     if data is None:
@@ -264,8 +219,7 @@
 
     mov_settings = [
         "-f", "mov",
-        "-n", output_fullpath,
-        "-report"
+        "-n", output_fullpath
     ]
 
     return ffmpeg_program_call + input_video_file + map_command + video_settings + colour_build + \
@@ -285,30 +239,24 @@
 
     try:
         success = subprocess.check_output(mediaconch_cmd)
-        success = success.decode('utf-8')
-    except Exception as err:
+        success = str(success)
+    except Exception:
         success = ""
-        logger.warning("Mediaconch policy retrieval failure for %s\n%s", filepath, err)
+        logger.warning("Mediaconch policy retrieval failure for %s", filepath)
 
     if 'N/A!' in success:
         logger.info("***** FAIL! Problem with the MediaConch policy suspected. Check <%s> manually *****\n%s", filepath, success)
         return f"FAIL! {success}"
-    if 'pass!' in success:
+    elif 'pass!' in success:
         logger.info("PASS: %s has passed the mediaconch policy", filepath)
         return "PASS!"
-    if 'fail!' in success:
+    elif 'fail!' in success:
         logger.warning("FAIL! The policy has failed for %s:\n %s", filepath, success)
         return f"FAIL! {success}"
-<<<<<<< HEAD
-
-    logger.warning("FAIL! The policy has failed for %s:\n%s", filepath, success)
-    return f"FAIL! {success}"
-=======
->>>>>>> 547df58c
-
-    logger.warning("FAIL! The policy has failed for %s:\n%s", filepath, success)
-    return f"FAIL! {success}"
-    
+    else:
+        return f"FAIL! {success}"
+        logger.warning("FAIL! The policy has failed for %s:\n%s", filepath, success)
+
 
 def make_framemd5(fullpath):
     '''
@@ -323,33 +271,31 @@
     output_mkv = os.path.join(path_split[0], f"{filename[0]}.mkv.framemd5")
     output_mov = os.path.join(path_split[0], f"{filename[0]}.mov.framemd5")
 
-    # "-an", can be added added after "framemd5", for video only framemd5 comparisons
     framemd5_mkv = [
         "ffmpeg", "-nostdin", "-y",
         "-i", fullpath,
         "-vf", "lutyuv=y=if(gt(val\,1019)\,1019\,if(lt(val\,4)\,4\,val)):u=if(gt(val\,1019)\,1019\,if(lt(val\,4)\,4\,val)):v=if(gt(val\,1019)\,1019\,if(lt(val\,4)\,4\,val))",
-        "-f", "framemd5", "-an",
+        "-f", "framemd5",
         output_mkv
     ]
 
     try:
         subprocess.call(framemd5_mkv)
-    except Exception as err:
-        logger.exception("Framemd5 command failure: %s\n%s", fullpath, err)
-
-    # "-an", can be added after "framemd5", for video only framemd5 comparisons
+    except Exception:
+        logger.exception("Framemd5 command failure: %s", fullpath)
+
     framemd5_mov = [
         "ffmpeg", "-nostdin", "-y",
         "-i", new_filepath,
         "-vf", "lutyuv=y=if(gt(val\,1019)\,1019\,if(lt(val\,4)\,4\,val)):u=if(gt(val\,1019)\,1019\,if(lt(val\,4)\,4\,val)):v=if(gt(val\,1019)\,1019\,if(lt(val\,4)\,4\,val))",
-        "-f", "framemd5", "-an",
+        "-f", "framemd5",
         output_mov
     ]
 
     try:
         subprocess.call(framemd5_mov)
-    except Exception as err:
-        logger.exception("Framemd5 command failure: %s\n%s", new_filepath, err)
+    except Exception:
+        logger.exception("Framemd5 command failure: %s", new_filepath)
 
     return (output_mkv, output_mov)
 
@@ -378,106 +324,6 @@
         return 'FAIL'
 
 
-def check_source_delay(fullpath):
-    '''
-    Check against source delay mediaconch
-    policy, if fail, needs itsoffset action
-    '''
-    cmd = [
-        'mediaconch', '-p',
-        SOURCE_POLICY,
-        fullpath
-    ]
-
-    try:
-        success = subprocess.check_output(cmd)
-        success = success.decode('utf-8')
-        logger.info("*** Itsoffset Mediaconch result: %s", success)
-    except Exception:
-        success = ""
-        logger.warning("Mediaconch source delay policy retrieval failure for %s", fullpath)
-
-    if 'N/A!' in success:
-        logger.info("***** FAIL! Problem with the MediaConch policy suspected. Check <%s> manually *****\n%s", fullpath, success)
-        return f"FAIL! {success}"
-    elif 'pass!' in success:
-        logger.info("PASS: %s has passed the mediaconch policy", fullpath)
-        return "PASS!"
-    elif 'fail!' in success:
-        logger.warning("FAIL! The policy has failed for %s:\n %s", fullpath, success)
-        return f"FAIL! {success}"
-    else:
-        return f"FAIL! {success}"
-        logger.warning("FAIL! The policy has failed for %s:\n%s", fullpath, success)
-
-
-def get_source_delay(fullpath):
-    '''
-    For files found with source delay
-    extract value in ms
-    '''
-    cmd = [
-        'mediainfo', '--Language=raw',
-        '-f', '--Output=Audio;%Video_Delay%',
-        fullpath
-    ]
-
-    source_delay = subprocess.check_output(cmd)
-    source_delay = source_delay.decode('utf-8')
-
-    if '-' in str(source_delay):
-        source_del = source_delay.lstrip('-').rstrip('\n').split('-')
-        if len(source_del) == 1:
-            logger.info("Source delay values retrieved: %s", source_del)
-            return f"-{source_del}"
-        if len(source_del) > 1:
-            logger.info("Source delay values more than two, returning first: %s", source_del)
-            return f"-{source_del[0]}"
-    elif source_delay.rstrip('\n') == '0':
-        return None
-    else:
-        source_delay = source_delay.rstrip('\n')
-        return f"{source_delay}"
-
-
-def run_ffmpeg_itsoffset(fullpath, itsoffset):
-    '''
-    Using extracted source delay
-    run itsoffset corrective ffmpeg pass
-    '''
-
-    output_fullpath = change_path(fullpath, 'itsoffset')
-
-    # Build subprocess call from data list
-    ffmpeg = [
-        "ffmpeg"
-    ]
-
-    input_path = [
-        "-i", fullpath
-    ]
-
-    its_offset = [
-        "-itsoffset", f"{itsoffset}",
-    ]
-
-    mappings = [
-        "-map", "1:v",
-        "-map", "0:a"
-    ]
-
-    video_settings = [
-        "-c", "copy"
-    ]
-
-    output = [
-        output_fullpath
-    ]
-
-    return ffmpeg + input_path + its_offset + input_path + mappings + video_settings + output
-
-
-
 def fail_log(fullpath, message):
     '''
     Creates fail log if not in existence
@@ -518,76 +364,30 @@
     If all pass, cleans up files moving to success/ folder and deletes FFV1 mkv.
     '''
     logger_list = []
-    if not len(sys.argv) < 2:
+    if len(sys.argv) < 2:
         logger.warning("SCRIPT EXITING: Error with shell script input:\n %s", sys.argv)
         sys.exit()
-<<<<<<< HEAD
     else:
         logger.info("================== START Python3 ffv1 to v210 transcode START ==================")
         check_control()
         fullpath = sys.argv[1]
-        if not os.path.exists(fullpath):
-            logger.info("Fullpath does not exist. Exiting: %s", fullpath)
         file = os.path.split(fullpath)[1]
         if file.startswith("N_") and '/mkv/' not in fullpath:
             # Build and execute FFmpeg subprocess call
             logger_list.append(f"******** {fullpath} being processed ********")
             ffmpeg_data = []
-
-            # Check for source delay issue, if present correct and replace MKV master
-            itsoffset = get_source_delay(fullpath)
-            if itsoffset:
-                print(f"File found to have source delay in audio stream: {itsoffset}")
-                logger_list.append(f"MKV file failed Source Delay check. Offset: {itsoffset}")
-                logger_list.append(f"Running FFmpeg itsoffset command with delay extraction: -{itsoffset}")
-                ffmpeg_call_itsoffset = run_ffmpeg_itsoffset(fullpath, itsoffset)
-                ffmpeg_call_itsoffset_neat = (" ".join(ffmpeg_call_itsoffset), "\n")
-                print(ffmpeg_call_itsoffset_neat)
-                logger_list.append(f"FFmpeg call: {ffmpeg_call_itsoffset_neat}")
-
-                tic = time.perf_counter()
-                try:
-                    status = subprocess.call(ffmpeg_call_itsoffset)
-                    print(status)
-                except Exception:
-                    logger_list.append(f"WARNING: FFmpeg command failed: {ffmpeg_call_itsoffset}")
-                    for line in logger_list:
-                        if 'WARNING' in str(line):
-                            logger.warning("%s", line)
-                        else:
-                            logger.info("%s", line)
-                    sys.exit('Itsoffset command failed')
-
-                toc = time.perf_counter()
-                encode_time = (toc - tic) // 60
-                seconds_time = (toc - tic)
-                logger_list.append(f"*** Itsoffset encoding time for {file} was {encode_time} minutes // or in seconds {seconds_time}")
-
-                fullpath_itsoffset = change_path(fullpath, 'itsoffset')
-                if os.path.exists(fullpath_itsoffset):
-                    logger_list.append("Itsoffset correction complete. Replacing fullpath file with itsoffset file")
-                    itsoffset_original = change_path(fullpath, 'its_original')
-                    try:
-                        shutil.move(fullpath, itsoffset_original)
-                        shutil.move(fullpath_itsoffset, fullpath)
-                        logger_list.append(f"Itsoffset corrected file moved into fullpath: {fullpath}")
-                    except Exception as err:
-                        logger_list.append("WARNING: Unable to move itsoffset file into fullpath")
-                        print(err)
-
             # Extract MKV metadata to list and pass to subprocess blocks
             setfield = get_interl(fullpath)
             colour_data = get_colour(fullpath)
             color_primaries = colour_data[0]
-            color_trc = colour_data[1]
-            colormatrix = colour_data[2]
+            color_trc = 'bt709'
+            colormatrix = colour_data[1]
             codec = 'v210'
             codec_desc = 'Uncompressed 10-bit 4:2:2'
             ffmpeg_data = [codec, codec_desc, colormatrix, color_trc, color_primaries, setfield]
-            print(f"Setfield {setfield} Colour data {colour_data} Colour primaries {color_primaries} Colour trace {color_trc} Colour Matrix {colormatrix}") 
+
             ffmpeg_call = create_ffmpeg_command(fullpath, ffmpeg_data)
             ffmpeg_call_neat = (" ".join(ffmpeg_call), "\n")
-            print(ffmpeg_call_neat)
             logger_list.append(f"FFmpeg call: {ffmpeg_call_neat}")
 
             tic = time.perf_counter()
@@ -617,6 +417,13 @@
                 md5_mkv_fname = os.path.split(md5_mkv)[1]
                 shutil.move(md5_mov, os.path.join(FRAMEMD5_PATH, md5_mov_fname))
                 shutil.move(md5_mkv, os.path.join(FRAMEMD5_PATH, md5_mkv_fname))
+                # New block to create Checksum log for all V210 files in STORAGE path
+                logger_list.append("Creating whole file checksum for new MOV file.")
+                new_mov_path = change_path(fullpath, 'transcode')
+                checksum = make_checksum(new_mov_path)
+                if checksum:
+                    checksum_log(new_mov_path, checksum)
+                    logger_list.append(f"Writing file checksum {checksum} to log")
                 # Collate and output all logs at once for concurrent runs
                 for line in logger_list:
                     if 'WARNING' in str(line):
@@ -624,141 +431,70 @@
                     else:
                         logger.info("%s", line)
                 clean_up(fullpath)
-=======
->>>>>>> 547df58c
-
-    logger.info("================== START Python3 ffv1 to v210 transcode START ==================")
-    check_control()
-    fullpath = sys.argv[1]
-    file = os.path.split(fullpath)[1]
-    if not file.startswith("N_"):
-        logger.warning("SKIPPING: Filename does not start with 'N_' %s", fullpath)
-        sys.exit()
-    if '/mkv/' in fullpath:
-        logger.warning("SKIPPING: Found '/mkv/' in full path ** NOT FOR TRANSCODING **\n%s", fullpath)
-        sys.exit()
-
-    # Build and execute FFmpeg subprocess call
-    logger_list.append(f"******** {fullpath} being processed ********")
-    ffmpeg_data = []
-    # Extract MKV metadata to list and pass to subprocess blocks
-    setfield = get_interl(fullpath)
-    colour_data = get_colour(fullpath)
-    color_primaries = colour_data[0]
-    color_trc = 'bt709'
-    colormatrix = colour_data[1]
-    codec = 'v210'
-    codec_desc = 'Uncompressed 10-bit 4:2:2'
-    ffmpeg_data = [codec, codec_desc, colormatrix, color_trc, color_primaries, setfield]
-
-    ffmpeg_call = create_ffmpeg_command(fullpath, ffmpeg_data)
-    ffmpeg_call_neat = (" ".join(ffmpeg_call), "\n")
-    logger_list.append(f"FFmpeg call: {ffmpeg_call_neat}")
-
-    tic = time.perf_counter()
-    try:
-        subprocess.call(ffmpeg_call)
-    except Exception as err:
-        logger_list.append(f"WARNING: FFmpeg command failed: {ffmpeg_call}\n{err}")
-    toc = time.perf_counter()
-    encode_time = (toc - tic) // 60
-    seconds_time = (toc - tic)
-    logger_list.append(f"*** Encoding time for {file} was {encode_time} minutes // or in seconds {seconds_time}")
-
-    # Check framemd5's match for MKV and MOV
-    tic2 = time.perf_counter()
-    framemd5 = make_framemd5(fullpath)
-    toc2 = time.perf_counter()
-    md5_time = (toc2 - tic2) // 60
-    md5_seconds = (toc2 - tic2)
-    logger_list.append(f"*** MD5 creation time for FFV1 and MOV: {md5_time} minutes or {md5_seconds} seconds")
-    md5_mkv = framemd5[0]
-    md5_mov = framemd5[1]
-    result = diff_check(md5_mkv, md5_mov)
-    if 'MATCH' in result:
-        logger_list.append(f"Framemd5 check passed for {md5_mkv} and {md5_mov}")
-        logger_list.append("Copying to top level framemd5 folder (deleting local version)")
-        md5_mov_fname = os.path.split(md5_mov)[1]
-        md5_mkv_fname = os.path.split(md5_mkv)[1]
-        shutil.move(md5_mov, os.path.join(FRAMEMD5_PATH, md5_mov_fname))
-        shutil.move(md5_mkv, os.path.join(FRAMEMD5_PATH, md5_mkv_fname))
-        # New block to create Checksum log for all V210 files in STORAGE path
-        logger_list.append("Creating whole file checksum for new MOV file.")
-        new_mov_path = change_path(fullpath, 'transcode')
-        checksum = make_checksum(new_mov_path)
-        if checksum:
-            checksum_log(new_mov_path, checksum)
-            logger_list.append(f"Writing file checksum {checksum} to log")
-        # Collate and output all logs at once for concurrent runs
-        for line in logger_list:
-            if 'WARNING' in str(line):
-                logger.warning("%s", line)
+
             else:
-                logger.info("%s", line)
-        clean_up(fullpath)
-
-    else:
-        fail_path = change_path(fullpath, 'failed')
-        new_file = change_path(fullpath, 'transcode')
-        mkv_fail_path = change_path(fullpath, 'mkv_fail')
-        logger_list.append(f"--- {mkv_fail_path} ---")
-        fail_log(fullpath, f"{fail_path} being deleted due to Framemd5 mis-match. Failed framemd5 manifests moving to 'framemd5/' appended 'failed_' for review")
-        logger_list.append("FRAMEMD5 FILES DO NOT MATCH. Moving Matroska to framemd5_fail/ folder for review")
-
-        md5_mkv_split = os.path.split(md5_mkv)
-        rename_md5_mkv = os.path.join(FRAMEMD5_PATH, f'failed_{md5_mkv_split[1]}')
-        md5_mov_split = os.path.split(md5_mov)
-        rename_md5_mov = os.path.join(FRAMEMD5_PATH, f'failed_{md5_mov_split[1]}')
-
-        # Move framemd5 files from qnap02 to qnap04 (new block)
-        logger_list.append(f"MOVING: {md5_mov} TO {rename_md5_mov}")
-        shutil.copy(md5_mov, rename_md5_mov)
-        shutil.copy(md5_mkv, rename_md5_mkv)
-        if os.path.exists(rename_md5_mov):
-            os.remove(md5_mov)
-            logger_list.append(f"Framemd5 moved to framemd5 folder: {rename_md5_mov}")
+                fail_path = change_path(fullpath, 'failed')
+                new_file = change_path(fullpath, 'transcode')
+                mkv_fail_path = change_path(fullpath, 'mkv_fail')
+                logger_list.append(f"--- {mkv_fail_path} ---")
+                fail_log(fullpath, f"{fail_path} being deleted due to Framemd5 mis-match. Failed framemd5 manifests moving to 'framemd5/' appended 'failed_' for review")
+                logger_list.append("FRAMEMD5 FILES DO NOT MATCH. Moving Matroska to framemd5_fail/ folder for review")
+
+                md5_mkv_split = os.path.split(md5_mkv)
+                rename_md5_mkv = os.path.join(FRAMEMD5_PATH, f'failed_{md5_mkv_split[1]}')
+                md5_mov_split = os.path.split(md5_mov)
+                rename_md5_mov = os.path.join(FRAMEMD5_PATH, f'failed_{md5_mov_split[1]}')
+
+                # Move framemd5 files from qnap02 to qnap04 (new block)
+                logger_list.append(f"MOVING: {md5_mov} TO {rename_md5_mov}")
+                shutil.copy(md5_mov, rename_md5_mov)
+                shutil.copy(md5_mkv, rename_md5_mkv)
+                if os.path.exists(rename_md5_mov):
+                    os.remove(md5_mov)
+                    logger_list.append(f"Framemd5 moved to framemd5 folder: {rename_md5_mov}")
+                else:
+                    logger_list.append("WARNING: Unable to copy framemd5 files to failures/ folder")
+                if os.path.exists(rename_md5_mkv):
+                    os.remove(md5_mkv)
+                    logger_list.append(f"Framemd5 moved to framemd5 folder: {rename_md5_mkv}")
+                else:
+                    logger_list.append("WARNING: Unable to copy framemd5 files to failures/ folder")
+
+                try:
+                    shutil.move(fullpath, mkv_fail_path)
+                    logger_list.append("Moving MKV to framemd5_fail/ folder for review")
+                except Exception as err:
+                    logger_list.append(f"WARNING: Failed to move MKV to framemd5_fail/ folder: {mkv_fail_path}\n{err}")
+                try:
+                    shutil.move(new_file, fail_path)
+                    logger_list.append(f"Moving {new_file} to failures/ folder: {fail_path} before deletion")
+                except Exception:
+                    logger_list.append(f"WARNING: Unable to move {new_file} to failures/ folder: {fail_path}")
+                try:
+                    logger_list.append(f"Deleting {fail_path} file")
+                    os.remove(fail_path)
+                except Exception:
+                    logger_list.append(f"WARNING: Unable to delete {fail_path}")
+
+                # Collate and output all logs at once for concurrent runs
+                for line in logger_list:
+                    if 'WARNING' in str(line):
+                        logger.warning("%s", line)
+                    else:
+                        logger.info("%s", line)
         else:
-            logger_list.append("WARNING: Unable to copy framemd5 files to failures/ folder")
-        if os.path.exists(rename_md5_mkv):
-            os.remove(md5_mkv)
-            logger_list.append(f"Framemd5 moved to framemd5 folder: {rename_md5_mkv}")
-        else:
-            logger_list.append("WARNING: Unable to copy framemd5 files to failures/ folder")
-
-        try:
-            shutil.move(fullpath, mkv_fail_path)
-            logger_list.append("Moving MKV to framemd5_fail/ folder for review")
-        except Exception as err:
-            logger_list.append(f"WARNING: Failed to move MKV to framemd5_fail/ folder: {mkv_fail_path}\n{err}")
-        try:
-            shutil.move(new_file, fail_path)
-            logger_list.append(f"Moving {new_file} to failures/ folder: {fail_path} before deletion")
-        except Exception as err:
-            logger_list.append(f"WARNING: Unable to move {new_file} to failures/ folder: {fail_path}\n{err}")
-        try:
-            logger_list.append(f"Deleting {fail_path} file")
-            os.remove(fail_path)
-        except Exception as err:
-            logger_list.append(f"WARNING: Unable to delete {fail_path}\n{err}")
-
-        # Collate and output all logs at once for concurrent runs
-        for line in logger_list:
-            if 'WARNING' in str(line):
-                logger.warning("%s", line)
-            else:
-                logger.info("%s", line)
+            logger.info("SKIPPING: %s is an '/mkv/' path ** NOT FOR TRANSCODING **", fullpath)
 
     logger.info("================== END ffv1 to v210 transcode END ==================")
 
 
 def clean_up(fullpath):
     '''
-    Runs conformance check with MediaConch
-    Cleans up depending on result
+    Runs conformance check with MediaConch, and pass or fail
+    removes the relevant file and appends logs
     '''
     new_file = change_path(fullpath, 'transcode')
     logger.info("Clean up begins for %s", new_file)
-<<<<<<< HEAD
     if os.path.isfile(new_file):
         if new_file.endswith(".mov"):
             logger.info("Conformance check: comparing %s with policy", new_file)
@@ -791,51 +527,11 @@
                     os.remove(fail_path)
                 except Exception:
                     logger.warning("Unable to delete %s", fail_path)
-                # Move MKV to mediaconch_fail/ path
-                mkv_conch_fail = change_path(fullpath, 'conch_fail')
-                try:
-                    shutil.move(fullpath, mkv_conch_fail)
-                    logger.info("Moving MKV to mediaconch_fail/ folder for review")
-                except Exception as err:
-                    logger.warning("WARNING: Failed to move MKV to mediaconch_fail/ folder: %s\n%s", mkv_conch_fail, err)
         else:
             logger.info("Skipping %s, as this file is not ended .mov", new_file)
-=======
-    
-    if not new_file.endswith(".mov"):
-        logger.info("Skipping %s, as this file is not ended .mov", new_file)
-    logger.info("Conformance check: comparing %s with policy", new_file)
-    result = conformance_check(new_file)
-    if "PASS!" in result:
-        logger.info("%s passed the policy checker and it's Matroska can be deleted", new_file)
-        try:
-            new_file_path = change_path(fullpath, 'move')
-            shutil.move(new_file, new_file_path)
-        except Exception as err:
-            logger.warning("Unable to move %s to success folder: %s\n%s", new_file, new_file_path, err)
-        try:
-            # Delete FFV1 mkv after successful transcode to V210 mov
-            logger.info("*** DELETION OF MKV FOLLOWING SUCCESSFUL TRANSCODE: %s", fullpath)
-            os.remove(fullpath)
-        except Exception as err:
-            logger.warning("Deletion failure: %s\n%s", fullpath, err)
->>>>>>> 547df58c
-    else:
-        logger.warning("FAIL: %s failed the policy checker. Leaving Matroska for second encoding attempt", new_file)
-        fail_log(fullpath, result)
-        fail_path = change_path(fullpath, 'failed')
-        try:
-            # Delete MOV from failures/ path
-            shutil.move(new_file, fail_path)
-            logger.info("Moving %s to failures/ folder: %s", new_file, fail_path)
-        except Exception as err:
-            logger.warning("Unable to move %s to failures/ folder: %s\n%s", new_file, fail_path, err)
-        try:
-            logger.info("Deleting %s file as failed mediaconch policy", fail_path)
-            os.remove(fail_path)
-        except Exception as err:
-            logger.warning("Unable to delete %s\n%s", fail_path, err)
+    else:
+        logger.warning("NOT A FILE: %s what is this?", new_file)
 
 
 if __name__ == "__main__":
-    main()+    main()
